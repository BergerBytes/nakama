module github.com/heroiclabs/nakama/v3

<<<<<<< HEAD
go 1.19
=======
go 1.20
>>>>>>> 27ba93d3

require (
	github.com/blugelabs/bluge v0.2.2
	github.com/blugelabs/bluge_segment_api v0.2.0
	github.com/blugelabs/query_string v0.3.0
	github.com/dop251/goja v0.0.0-20221003171542-5ea1285e6c91
	github.com/gofrs/uuid v4.3.0+incompatible
	github.com/golang-jwt/jwt/v4 v4.4.2
	github.com/gorilla/handlers v1.5.1
	github.com/gorilla/mux v1.8.0
	github.com/gorilla/websocket v1.5.0
	github.com/grpc-ecosystem/grpc-gateway/v2 v2.11.3
	github.com/heroiclabs/nakama-common v1.27.0
	github.com/jackc/pgconn v1.13.0
	github.com/jackc/pgerrcode v0.0.0-20220416144525-469b46aa5efa
	github.com/jackc/pgtype v1.12.0
	github.com/jackc/pgx/v4 v4.17.2
	github.com/rubenv/sql-migrate v1.2.0
	github.com/stretchr/testify v1.8.0
	github.com/uber-go/tally/v4 v4.1.3
	go.uber.org/atomic v1.10.0
	go.uber.org/zap v1.23.0
	golang.org/x/crypto v0.0.0-20221012134737-56aed061732a
	golang.org/x/oauth2 v0.0.0-20220822191816-0ebed06d0094
	google.golang.org/genproto v0.0.0-20220822174746-9e6da59bd2fc
	google.golang.org/grpc v1.50.0
	google.golang.org/grpc/cmd/protoc-gen-go-grpc v1.2.0
	google.golang.org/protobuf v1.28.1
	gopkg.in/natefinch/lumberjack.v2 v2.0.0-20190411184413-94d9e492cc53
	gopkg.in/yaml.v3 v3.0.1
)

require (
	cloud.google.com/go v0.81.0 // indirect
	github.com/RoaringBitmap/roaring v0.9.4 // indirect
	github.com/axiomhq/hyperloglog v0.0.0-20191112132149-a4c4c47bc57f // indirect
	github.com/beorn7/perks v1.0.1 // indirect
	github.com/bits-and-blooms/bitset v1.2.0 // indirect
	github.com/blevesearch/go-porterstemmer v1.0.3 // indirect
	github.com/blevesearch/mmap-go v1.0.4 // indirect
	github.com/blevesearch/segment v0.9.0 // indirect
	github.com/blevesearch/snowballstem v0.9.0 // indirect
	github.com/blevesearch/vellum v1.0.7 // indirect
	github.com/blugelabs/ice v1.0.0 // indirect
	github.com/blugelabs/ice/v2 v2.0.1 // indirect
	github.com/caio/go-tdigest v3.1.0+incompatible // indirect
	github.com/cespare/xxhash/v2 v2.1.1 // indirect
	github.com/davecgh/go-spew v1.1.1 // indirect
	github.com/dgryski/go-metro v0.0.0-20180109044635-280f6062b5bc // indirect
	github.com/dlclark/regexp2 v1.7.0 // indirect
	github.com/felixge/httpsnoop v1.0.1 // indirect
	github.com/go-gorp/gorp/v3 v3.1.0 // indirect
	github.com/go-sourcemap/sourcemap v2.1.3+incompatible // indirect
	github.com/golang/glog v1.0.0 // indirect
	github.com/golang/protobuf v1.5.2 // indirect
	github.com/golang/snappy v0.0.1 // indirect
	github.com/jackc/chunkreader/v2 v2.0.1 // indirect
	github.com/jackc/pgio v1.0.0 // indirect
	github.com/jackc/pgpassfile v1.0.0 // indirect
	github.com/jackc/pgproto3/v2 v2.3.1 // indirect
	github.com/jackc/pgservicefile v0.0.0-20200714003250-2b9c44734f2b // indirect
	github.com/klauspost/compress v1.15.2 // indirect
	github.com/matttproud/golang_protobuf_extensions v1.0.1 // indirect
	github.com/mschoch/smat v0.2.0 // indirect
	github.com/pkg/errors v0.9.1 // indirect
	github.com/pmezard/go-difflib v1.0.0 // indirect
	github.com/prometheus/client_golang v1.11.0 // indirect
	github.com/prometheus/client_model v0.2.0 // indirect
	github.com/prometheus/common v0.26.0 // indirect
	github.com/prometheus/procfs v0.6.0 // indirect
	github.com/twmb/murmur3 v1.1.5 // indirect
	go.uber.org/multierr v1.6.0 // indirect
	golang.org/x/net v0.0.0-20220624214902-1bab6f366d9e // indirect
	golang.org/x/sys v0.0.0-20221013171732-95e765b1cc43 // indirect
	golang.org/x/text v0.3.7 // indirect
	google.golang.org/appengine v1.6.7 // indirect
)<|MERGE_RESOLUTION|>--- conflicted
+++ resolved
@@ -1,10 +1,6 @@
 module github.com/heroiclabs/nakama/v3
 
-<<<<<<< HEAD
-go 1.19
-=======
 go 1.20
->>>>>>> 27ba93d3
 
 require (
 	github.com/blugelabs/bluge v0.2.2
