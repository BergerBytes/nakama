// Copyright 2021 The Nakama Authors
//
// Licensed under the Apache License, Version 2.0 (the "License");
// you may not use this file except in compliance with the License.
// You may obtain a copy of the License at
//
// http://www.apache.org/licenses/LICENSE-2.0
//
// Unless required by applicable law or agreed to in writing, software
// distributed under the License is distributed on an "AS IS" BASIS,
// WITHOUT WARRANTIES OR CONDITIONS OF ANY KIND, either express or implied.
// See the License for the specific language governing permissions and
// limitations under the License.

package server

import (
<<<<<<< HEAD
	"github.com/gofrs/uuid"
=======
	"context"
	"sync"
	"time"

	"github.com/gofrs/uuid/v5"
>>>>>>> b99f05a7
)

type SessionCache interface {
	Stop()

	// IsValidSession Check if a given user, expiry, and session token combination is valid.
	IsValidSession(userID uuid.UUID, exp int64, token string) bool
	// IsValidRefresh Check if a given user, expiry, and refresh token combination is valid.
	IsValidRefresh(userID uuid.UUID, exp int64, token string) bool
	// Add a valid session and/or refresh token for a given user.
	Add(userID uuid.UUID, sessionExp int64, sessionToken string, refreshExp int64, refreshToken string)
	// Remove a session and/or refresh token for a given user.
	Remove(userID uuid.UUID, sessionExp int64, sessionToken string, refreshExp int64, refreshToken string)
	// RemoveAll of a user's session and refresh tokens.
	RemoveAll(userID uuid.UUID)
	// Ban Mark a set of users as banned.
	Ban(userIDs []uuid.UUID)
	// Unban a set of users.
	Unban(userIDs []uuid.UUID)
}<|MERGE_RESOLUTION|>--- conflicted
+++ resolved
@@ -15,15 +15,7 @@
 package server
 
 import (
-<<<<<<< HEAD
-	"github.com/gofrs/uuid"
-=======
-	"context"
-	"sync"
-	"time"
-
 	"github.com/gofrs/uuid/v5"
->>>>>>> b99f05a7
 )
 
 type SessionCache interface {
